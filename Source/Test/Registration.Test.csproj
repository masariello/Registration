--- conflicted
+++ resolved
@@ -38,14 +38,9 @@
       <HintPath>..\packages\ExcelDna.Integration.0.34.1-beta\lib\ExcelDna.Integration.dll</HintPath>
       <Private>True</Private>
     </Reference>
-<<<<<<< HEAD
-    <Reference Include="nunit.framework">
-      <HintPath>..\packages\NUnit.3.5.0\lib\nunit.framework.dll</HintPath>
-=======
     <Reference Include="nunit.framework, Version=3.5.0.0, Culture=neutral, PublicKeyToken=2638cd05610744eb, processorArchitecture=MSIL">
       <HintPath>..\packages\NUnit.3.5.0\lib\net45\nunit.framework.dll</HintPath>
       <Private>True</Private>
->>>>>>> 4c1e3b14
     </Reference>
     <Reference Include="System" />
     <Reference Include="System.Core" />
