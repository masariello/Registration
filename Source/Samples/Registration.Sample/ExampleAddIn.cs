﻿using System;
using System.Collections.Generic;
using System.Linq;
using System.Linq.Expressions;
using ExcelDna.Integration;
using ExcelDna.Registration;
using System.Numerics;

namespace Registration.Sample
{
    public class ExampleAddIn : IExcelAddIn
    {
        public void AutoOpen()
        {
            ExcelIntegration.RegisterUnhandledExceptionHandler(ex => "!!! ERROR: " + ex.ToString());

            // Set the Parameter Conversions before they are applied by the ProcessParameterConversions call below.
            // CONSIDER: We might change the registration to be an object...?
            var conversionConfig = GetParameterConversionConfig();
            var postAsyncReturnConfig = GetPostAsyncReturnConversionConfig();

            var functionHandlerConfig = GetFunctionExecutionHandlerConfig();

            // Get all the ExcelFunction functions, process and register
            // Since the .dna file has ExplicitExports="true", these explicit registrations are the only ones - there is no default processing
            ExcelRegistration.GetExcelFunctions()
                             .ProcessParameterConversions(conversionConfig)
                             .ProcessAsyncRegistrations(nativeAsyncIfAvailable: false)
                             .ProcessParameterConversions(postAsyncReturnConfig)
                             .ProcessParamsRegistrations()
                             .ProcessFunctionExecutionHandlers(functionHandlerConfig)
                             .RegisterFunctions();

            // First example if Instance -> Static conversion
            InstanceMemberRegistration.TestInstanceRegistration();
        }

        static ParameterConversionConfiguration GetPostAsyncReturnConversionConfig()
        {
            // This conversion replaces the default #N/A return value of async functions with the #GETTING_DATA value.
            // This is not supported on old Excel versions, bu looks nicer these days.
            // Note that this ReturnConversion does not actually check whether the functions is an async function, 
            // so all registered functions are affected by this processing.
            return new ParameterConversionConfiguration()
                .AddReturnConversion((type, customAttributes) => type != typeof(object) ? null : ((Expression<Func<object, object>>)
                                                ((object returnValue) => returnValue.Equals(ExcelError.ExcelErrorNA) ? ExcelError.ExcelErrorGettingData : returnValue)));
        }

        static ParameterConversionConfiguration GetParameterConversionConfig()
        {
            // NOTE: The parameter conversion list is processed once per parameter.
            //       Parameter conversions will apply from most inside, to most outside.
            //       So to apply a conversion chain like
            //           string -> Type1 -> Type2
            //       we need to register in the (seemingly reverse) order
            //           Type1 -> Type2
            //           string -> Type1
            //
            //       (If the registration were in the order
            //           string -> Type1
            //           Type1 -> Type2
            //       the parameter (starting as Type2) would not match the first conversion,
            //       then the second conversion (Type1 -> Type2) would be applied, and no more,
            //       leaving the parameter having Type1 (and probably not eligible for Excel registration.)
            //      
            //
            //       Return conversions are also applied from most inside to most outside.
            //       So to apply a return conversion chain like
            //           Type1 -> Type2 -> string
            //       we need to register the ReturnConversions as
            //           Type1 -> Type2 
            //           Type2 -> string
            //       

            var paramConversionConfig = new ParameterConversionConfiguration()

<<<<<<< HEAD
            // Register some type conversions (note the ordering discussed above)        
=======
                // Register the Standard Parameter Conversions (with the optional switch on how to treat references to empty cells)
                .AddParameterConversion(ParameterConversions.GetOptionalConversion(treatEmptyAsMissing: true))

                // Register some type conversions (not the ordering discussed above)        
                .AddParameterConversion((string value) => new TestType1(value))
>>>>>>> 13be0394
                .AddParameterConversion((TestType1 value) => new TestType2(value))
                .AddParameterConversion((string value) => new TestType1(value))

                // This is a conversion applied to the return value of the function
                .AddReturnConversion((TestType1 value) => value.ToString())
                .AddReturnConversion((Complex value) => new double[2] {value.Real, value.Imaginary})

                //  .AddParameterConversion((string value) => convert2(convert1(value)));

                // This parameter conversion adds support for string[] parameters (by accepting object[] instead).
                // It uses the TypeConversion utility class defined in ExcelDna.Registration to get an object->string
                // conversion that is consist with Excel (in this case, Excel is called to do the conversion).
                .AddParameterConversion((object[] inputs) => inputs.Select(TypeConversion.ConvertToString).ToArray())

                // This is a pair of very generic conversions for Enum types
                .AddReturnConversion((Enum value) => value.ToString(), handleSubTypes: true)
                .AddParameterConversion(ParameterConversions.GetEnumStringConversion())

                .AddParameterConversion((object[] input) => new Complex(TypeConversion.ConvertToDouble(input[0]), TypeConversion.ConvertToDouble(input[1])))
                .AddNullableConversion(treatEmptyAsMissing: true, treatNAErrorAsMissing: true);

            return paramConversionConfig;
        }

        static FunctionExecutionConfiguration GetFunctionExecutionHandlerConfig()
        {
            return new FunctionExecutionConfiguration()
                .AddFunctionExecutionHandler(FunctionLoggingHandler.LoggingHandlerSelector)
                .AddFunctionExecutionHandler(CacheFunctionExecutionHandler.CacheHandlerSelector)
                .AddFunctionExecutionHandler(TimingFunctionExecutionHandler.TimingHandlerSelector)
                .AddFunctionExecutionHandler(SuppressInDialogFunctionExecutionHandler.SuppressInDialogSelector);
        }

        public void AutoClose()
        {
        }

    }
}<|MERGE_RESOLUTION|>--- conflicted
+++ resolved
@@ -52,7 +52,7 @@
             //       Parameter conversions will apply from most inside, to most outside.
             //       So to apply a conversion chain like
             //           string -> Type1 -> Type2
-            //       we need to register in the (seemingly reverse) order
+            //       we need to register in the (reverse) order
             //           Type1 -> Type2
             //           string -> Type1
             //
@@ -74,17 +74,12 @@
 
             var paramConversionConfig = new ParameterConversionConfiguration()
 
-<<<<<<< HEAD
-            // Register some type conversions (note the ordering discussed above)        
-=======
                 // Register the Standard Parameter Conversions (with the optional switch on how to treat references to empty cells)
                 .AddParameterConversion(ParameterConversions.GetOptionalConversion(treatEmptyAsMissing: true))
 
                 // Register some type conversions (not the ordering discussed above)        
                 .AddParameterConversion((string value) => new TestType1(value))
->>>>>>> 13be0394
                 .AddParameterConversion((TestType1 value) => new TestType2(value))
-                .AddParameterConversion((string value) => new TestType1(value))
 
                 // This is a conversion applied to the return value of the function
                 .AddReturnConversion((TestType1 value) => value.ToString())
